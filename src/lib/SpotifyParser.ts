import fetch from "node-fetch";
import { URLSearchParams } from "url";

const BASE_URL = "https://api.spotify.com/v1";

export interface Node {
	host: string;
	port: string;
	password: string;
}

export interface Album {
	songs: SpotifyTrack[];
}

export interface Artist {
	name: string;
}

export interface LavalinkTrack {
	track: string;
	info: {
		identifier: string;
		isSeekable: boolean;
		author: string;
		length: number;
		isStream: boolean;
		position: number;
		title: string;
		uri: string;
	}
}

export interface LavalinkSearchResult {
	tracks: LavalinkTrack[];
}

export interface PlaylistItems {
	items: [{
		track: SpotifyTrack;
	}];
}

export interface SpotifyTrack {
	artists: Artist[];
	name: string;
}


export class SpotifyParser {
	public nodes: Node;
	public id: string;
	private secret: string;
	private authorization: string;
	private token: string;
	private options: { headers: { "Content-Type": string; Authorization: string; }; };

	/**
	 * A class to convert Spotify URLs into Lavalink track objects.
	 * @param Node A lavalink node to expose the lavalink API
	 * @param clientID Your Spotify's client ID.
	 * @param clientSecret Your Spotify's client secret.
	 */
	constructor(LavalinkNode: Node, clientID: string, clientSecret: string) {
		this.nodes = LavalinkNode;
		this.id = clientID;
		this.secret = clientSecret;
		this.authorization = Buffer.from(`${clientID}:${clientSecret}`).toString("base64");
		this.token = "";
		this.options = {
			headers: {
				"Content-Type": "application/json",
				Authorization: this.token
			}
		};

		this.renew();
	}

	/**
	 * Fetch the tracks from the album and return its artists and track name.
	 * @param id The album ID.
	 * @param convert Whether to return results as Lavalink tracks instead of Spotify track object.
	 */
	public async getAlbumTracks(id: string, convert = false): Promise<LavalinkTrack[]|SpotifyTrack[]> {
<<<<<<< HEAD
		if (!id) throw new ReferenceError("The album ID was not provided");
		if (typeof id !== "string") throw new TypeError(`The album ID must be a string, received type ${typeof id}`);

=======
>>>>>>> 00eb0071
		const { songs }: Album = (await (await fetch(`${BASE_URL}/albums/${id}/tracks`, this.options)).json());

		if (convert) return Promise.all(songs.map(async (song) => await this.fetchTrack(song)) as unknown as LavalinkTrack[]);
		return songs;
	}

	/**
	 * Fetch the tracks from the playlist and return its artists and track name.
	 * @param id The playlist ID.
	 * @param convert Whether to return results as Lavalink tracks instead of Spotify track object.
	 */
	public async getPlaylistTracks(id: string, convert = false): Promise<LavalinkTrack[]|SpotifyTrack[]> {
<<<<<<< HEAD
		if (!id) throw new ReferenceError("The playlist ID was not provided");
		if (typeof id !== "string") throw new TypeError(`The playlist ID must be a string, received type ${typeof id}`);

=======
>>>>>>> 00eb0071
		const { items }: PlaylistItems = (await (await fetch(`${BASE_URL}/playlists/${id}/tracks`, this.options)).json());

		if (convert) return Promise.all(items.map(async (item) => await this.fetchTrack(item.track)) as unknown as LavalinkTrack[]);
		return items.map(item => item.track);
	}

	/**
	 * Fetch the track and return its artist and title
	 * @param id The song ID.
	 * @param convert Whether to return results as Lavalink tracks instead of Spotify track object.
	 */
	public async getTrack(id: string, convert = false): Promise<LavalinkTrack|SpotifyTrack> {
<<<<<<< HEAD
		if (!id) throw new ReferenceError("The track ID was not provided");
		if (typeof id !== "string") throw new TypeError(`The track ID must be a string, received type ${typeof id}`);

		const track: SpotifyTrack = (await (await fetch(`${BASE_URL}/tracks/${id}`, this.options)).json());

=======
		const track: SpotifyTrack = (await (await fetch(`${BASE_URL}/tracks/${id}`, this.options)).json());

>>>>>>> 00eb0071
		if (convert) return this.fetchTrack(track) as unknown as LavalinkTrack;
		return track;
	}

	/**
	 * Return a LavalinkTrack object from the track title.
	 * @param track The Spotify track object to be searched and compared against the Lavalink API
	 */
	public async fetchTrack(track: SpotifyTrack): Promise<LavalinkTrack|null> {
<<<<<<< HEAD
		if (!track) throw ReferenceError("The Spotify track object was not provided");
		if (!track.artists) throw ReferenceError("The track artists array was not provided");
		if (!track.name) throw ReferenceError("The track name was not provided");
		if (!Array.isArray(track.artists)) throw TypeError(`The track artists must be an array, received type ${typeof track.artists}`);
		if (typeof track.name !== "string") throw TypeError(`The track name must be a string, received type ${typeof track.name}`);

=======
>>>>>>> 00eb0071
		const title = `${track.artists.map(artist => artist.name).join(", ")} - ${track.name}`;

		const params = new URLSearchParams();
		params.append("identifier", encodeURIComponent(`ytsearch: ${title}`));

		const { host, port, password } = this.nodes;
		const { tracks } = await (await fetch(`http://${host}:${port}/loadtracks?${params}`, {
			headers: {
				Authorization: password
			}
		})).json() as LavalinkSearchResult;

		if (!tracks.length) return null;

		return tracks
			// prioritize music videos first (lowest priority)
			.sort((a) => /(official)? ?(music)? ?video/i.test(a.info.title) ? -1 : 1)
			// prioritize lyric videos first
			.sort((a) => /(official)? ?lyrics? ?(video)?/i.test(a.info.title) ? -1 : 1)
			// prioritize official audios first
			.sort((a) => /(official)? ?audio/i.test(a.info.title) ? -1 : 1)
			// prioritize channel name
			.sort((a) => [track.artists[0].name, `${track.artists[0].name} - Topic`].includes(a.info.author) ? -1 : 1)
			// prioritize if the video title is the same as the song title (highest priority)
			.sort((a) => new RegExp(`^${track.name}$`, "i").test(a.info.title) ? -1 : 1)[0];
	}

	private async renewToken(): Promise<number> {
		const { access_token, expires_in } = await (await fetch("https://accounts.spotify.com/api/token", {
			method: "POST",
			body: "grant_type=client_credentials",
			headers: {
				Authorization: `Basic ${this.authorization}`,
				"Content-Type": "application/x-www-form-urlencoded"
			}
		})).json();

		this.token = `Bearer ${access_token}`;
		this.options.headers.Authorization = this.token;

		// Convert expires_in into ms
		return expires_in * 1000;
	}

	private async renew(): Promise<void> {
		setTimeout(this.renew.bind(this), await this.renewToken());
	}

}<|MERGE_RESOLUTION|>--- conflicted
+++ resolved
@@ -83,12 +83,6 @@
 	 * @param convert Whether to return results as Lavalink tracks instead of Spotify track object.
 	 */
 	public async getAlbumTracks(id: string, convert = false): Promise<LavalinkTrack[]|SpotifyTrack[]> {
-<<<<<<< HEAD
-		if (!id) throw new ReferenceError("The album ID was not provided");
-		if (typeof id !== "string") throw new TypeError(`The album ID must be a string, received type ${typeof id}`);
-
-=======
->>>>>>> 00eb0071
 		const { songs }: Album = (await (await fetch(`${BASE_URL}/albums/${id}/tracks`, this.options)).json());
 
 		if (convert) return Promise.all(songs.map(async (song) => await this.fetchTrack(song)) as unknown as LavalinkTrack[]);
@@ -101,12 +95,6 @@
 	 * @param convert Whether to return results as Lavalink tracks instead of Spotify track object.
 	 */
 	public async getPlaylistTracks(id: string, convert = false): Promise<LavalinkTrack[]|SpotifyTrack[]> {
-<<<<<<< HEAD
-		if (!id) throw new ReferenceError("The playlist ID was not provided");
-		if (typeof id !== "string") throw new TypeError(`The playlist ID must be a string, received type ${typeof id}`);
-
-=======
->>>>>>> 00eb0071
 		const { items }: PlaylistItems = (await (await fetch(`${BASE_URL}/playlists/${id}/tracks`, this.options)).json());
 
 		if (convert) return Promise.all(items.map(async (item) => await this.fetchTrack(item.track)) as unknown as LavalinkTrack[]);
@@ -119,16 +107,8 @@
 	 * @param convert Whether to return results as Lavalink tracks instead of Spotify track object.
 	 */
 	public async getTrack(id: string, convert = false): Promise<LavalinkTrack|SpotifyTrack> {
-<<<<<<< HEAD
-		if (!id) throw new ReferenceError("The track ID was not provided");
-		if (typeof id !== "string") throw new TypeError(`The track ID must be a string, received type ${typeof id}`);
-
 		const track: SpotifyTrack = (await (await fetch(`${BASE_URL}/tracks/${id}`, this.options)).json());
 
-=======
-		const track: SpotifyTrack = (await (await fetch(`${BASE_URL}/tracks/${id}`, this.options)).json());
-
->>>>>>> 00eb0071
 		if (convert) return this.fetchTrack(track) as unknown as LavalinkTrack;
 		return track;
 	}
@@ -138,15 +118,6 @@
 	 * @param track The Spotify track object to be searched and compared against the Lavalink API
 	 */
 	public async fetchTrack(track: SpotifyTrack): Promise<LavalinkTrack|null> {
-<<<<<<< HEAD
-		if (!track) throw ReferenceError("The Spotify track object was not provided");
-		if (!track.artists) throw ReferenceError("The track artists array was not provided");
-		if (!track.name) throw ReferenceError("The track name was not provided");
-		if (!Array.isArray(track.artists)) throw TypeError(`The track artists must be an array, received type ${typeof track.artists}`);
-		if (typeof track.name !== "string") throw TypeError(`The track name must be a string, received type ${typeof track.name}`);
-
-=======
->>>>>>> 00eb0071
 		const title = `${track.artists.map(artist => artist.name).join(", ")} - ${track.name}`;
 
 		const params = new URLSearchParams();
